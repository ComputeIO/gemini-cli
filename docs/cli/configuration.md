# Gemini CLI Configuration

Gemini CLI offers several ways to configure its behavior, including environment variables, command-line arguments, and settings files. This document outlines the different configuration methods and available settings.

## Configuration layers

Configuration is applied in the following order of precedence (lower numbers are overridden by higher numbers):

1.  **Default values:** Hardcoded defaults within the application.
2.  **User settings file:** Global settings for the current user.
3.  **Project settings file:** Project-specific settings.
4.  **Environment variables:** System-wide or session-specific variables, potentially loaded from `.env` files.
5.  **Command-line arguments:** Values passed when launching the CLI.

## The user settings file and project settings file

Gemini CLI uses `settings.json` files for persistent configuration. There are two locations for these files:

- **User settings file:**
  - **Location:** `~/.gemini/settings.json` (where `~` is your home directory).
  - **Scope:** Applies to all Gemini CLI sessions for the current user.
- **Project settings file:**
  - **Location:** `.gemini/settings.json` within your project's root directory.
  - **Scope:** Applies only when running Gemini CLI from that specific project. Project settings override user settings.

**Note on environment variables in settings:** String values within your `settings.json` files can reference environment variables using either `$VAR_NAME` or `${VAR_NAME}` syntax. These variables will be automatically resolved when the settings are loaded. For example, if you have an environment variable `MY_API_TOKEN`, you could use it in `settings.json` like this: `"apiKey": "$MY_API_TOKEN"`.

### The `.gemini` directory in your project

In addition to a project settings file, a project's `.gemini` directory can contain other project-specific files related to Gemini CLI's operation, such as:

- [Custom sandbox profiles](#sandboxing) (e.g., `.gemini/sandbox-macos-custom.sb`, `.gemini/sandbox.Dockerfile`).

### Available settings in `settings.json`:

- **`contextFileName`** (string or array of strings):
  - **Description:** Specifies the filename for context files (e.g., `GEMINI.md`, `AGENTS.md`). Can be a single filename or a list of accepted filenames.
  - **Default:** `GEMINI.md`
  - **Example:** `"contextFileName": "AGENTS.md"`

- **`bugCommand`** (object):
  - **Description:** Overrides the default URL for the `/bug` command.
  - **Default:** `"urlTemplate": "https://github.com/google-gemini/gemini-cli/issues/new?template=bug_report.yml&title={title}&info={info}"`
  - **Properties:**
    - **`urlTemplate`** (string): A URL that can contain `{title}` and `{info}` placeholders.
  - **Example:**
    ```json
    "bugCommand": {
      "urlTemplate": "https://bug.example.com/new?title={title}&info={info}"
    }
    ```

- **`fileFiltering`** (object):
  - **Description:** Controls git-aware file filtering behavior for @ commands and file discovery tools.
  - **Default:** `"respectGitIgnore": true, "enableRecursiveFileSearch": true`
  - **Properties:**
    - **`respectGitIgnore`** (boolean): Whether to respect .gitignore patterns when discovering files. When set to `true`, git-ignored files (like `node_modules/`, `dist/`, `.env`) are automatically excluded from @ commands and file listing operations.
    - **`enableRecursiveFileSearch`** (boolean): Whether to enable searching recursively for filenames under the current tree when completing @ prefixes in the prompt.
  - **Example:**
    ```json
    "fileFiltering": {
      "respectGitIgnore": true,
      "enableRecursiveFileSearch": false
    }
    ```

- **`coreTools`** (array of strings):
  - **Description:** Allows you to specify a list of core tool names that should be made available to the model. This can be used to restrict the set of built-in tools. See [Built-in Tools](../core/tools-api.md#built-in-tools) for a list of core tools. You can also specify command-specific restrictions for tools that support it, like the `ShellTool`. For example, `"coreTools": ["ShellTool(ls -l)"]` will only allow the `ls -l` command to be executed.
  - **Default:** All tools available for use by the Gemini model.
  - **Example:** `"coreTools": ["ReadFileTool", "GlobTool", "ShellTool(ls)"]`.

- **`excludeTools`** (array of strings):
  - **Description:** Allows you to specify a list of core tool names that should be excluded from the model. A tool listed in both `excludeTools` and `coreTools` is excluded. You can also specify command-specific restrictions for tools that support it, like the `ShellTool`. For example, `"excludeTools": ["ShellTool(rm -rf)"]` will block the `rm -rf` command.
  - **Default**: No tools excluded.
  - **Example:** `"excludeTools": ["run_shell_command", "findFiles"]`.
  - **Security Note:** Command-specific restrictions in
    `excludeTools` for `run_shell_command` are based on simple string matching and can be easily bypassed. This feature is **not a security mechanism** and should not be relied upon to safely execute untrusted code. It is recommended to use `coreTools` to explicitly select commands
    that can be executed.

- **`autoAccept`** (boolean):
  - **Description:** Controls whether the CLI automatically accepts and executes tool calls that are considered safe (e.g., read-only operations) without explicit user confirmation. If set to `true`, the CLI will bypass the confirmation prompt for tools deemed safe.
  - **Default:** `false`
  - **Example:** `"autoAccept": true`

- **`theme`** (string):
  - **Description:** Sets the visual [theme](./themes.md) for Gemini CLI.
  - **Default:** `"Default"`
  - **Example:** `"theme": "GitHub"`

- **`sandbox`** (boolean or string):
  - **Description:** Controls whether and how to use sandboxing for tool execution. If set to `true`, Gemini CLI uses a pre-built `gemini-cli-sandbox` Docker image. For more information, see [Sandboxing](#sandboxing).
  - **Default:** `false`
  - **Example:** `"sandbox": "docker"`

- **`toolDiscoveryCommand`** (string):
  - **Description:** Defines a custom shell command for discovering tools from your project. The shell command must return on `stdout` a JSON array of [function declarations](https://ai.google.dev/gemini-api/docs/function-calling#function-declarations). Tool wrappers are optional.
  - **Default:** Empty
  - **Example:** `"toolDiscoveryCommand": "bin/get_tools"`

- **`toolCallCommand`** (string):
  - **Description:** Defines a custom shell command for calling a specific tool that was discovered using `toolDiscoveryCommand`. The shell command must meet the following criteria:
    - It must take function `name` (exactly as in [function declaration](https://ai.google.dev/gemini-api/docs/function-calling#function-declarations)) as first command line argument.
    - It must read function arguments as JSON on `stdin`, analogous to [`functionCall.args`](https://cloud.google.com/vertex-ai/generative-ai/docs/model-reference/inference#functioncall).
    - It must return function output as JSON on `stdout`, analogous to [`functionResponse.response.content`](https://cloud.google.com/vertex-ai/generative-ai/docs/model-reference/inference#functionresponse).
  - **Default:** Empty
  - **Example:** `"toolCallCommand": "bin/call_tool"`

- **`mcpServers`** (object):
  - **Description:** Configures connections to one or more Model-Context Protocol (MCP) servers for discovering and using custom tools. Gemini CLI attempts to connect to each configured MCP server to discover available tools. If multiple MCP servers expose a tool with the same name, the tool names will be prefixed with the server alias you defined in the configuration (e.g., `serverAlias__actualToolName`) to avoid conflicts. Note that the system might strip certain schema properties from MCP tool definitions for compatibility.
  - **Default:** Empty
  - **Properties:**
    - **`<SERVER_NAME>`** (object): The server parameters for the named server.
      - `command` (string, required): The command to execute to start the MCP server.
      - `args` (array of strings, optional): Arguments to pass to the command.
      - `env` (object, optional): Environment variables to set for the server process.
      - `cwd` (string, optional): The working directory in which to start the server.
      - `timeout` (number, optional): Timeout in milliseconds for requests to this MCP server.
      - `trust` (boolean, optional): Trust this server and bypass all tool call confirmations.
  - **Example:**
    ```json
    "mcpServers": {
      "myPythonServer": {
        "command": "python",
        "args": ["mcp_server.py", "--port", "8080"],
        "cwd": "./mcp_tools/python",
        "timeout": 5000
      },
      "myNodeServer": {
        "command": "node",
        "args": ["mcp_server.js"],
        "cwd": "./mcp_tools/node"
      },
      "myDockerServer": {
        "command": "docker",
        "args": ["run", "i", "--rm", "-e", "API_KEY", "ghcr.io/foo/bar"],
        "env": {
          "API_KEY": "$MY_API_TOKEN"
        }
      },
    }
    ```

- **`checkpointing`** (object):
  - **Description:** Configures the checkpointing feature, which allows you to save and restore conversation and file states. See the [Checkpointing documentation](../checkpointing.md) for more details.
  - **Default:** `{"enabled": false}`
  - **Properties:**
    - **`enabled`** (boolean): When `true`, the `/restore` command is available.

- **`preferredEditor`** (string):
  - **Description:** Specifies the preferred editor to use for viewing diffs.
  - **Default:** `vscode`
  - **Example:** `"preferredEditor": "vscode"`

- **`telemetry`** (object)
  - **Description:** Configures logging and metrics collection for Gemini CLI. For more information, see [Telemetry](../telemetry.md).
  - **Default:** `{"enabled": false, "target": "local", "otlpEndpoint": "http://localhost:4317", "logPrompts": true}`
  - **Properties:**
    - **`enabled`** (boolean): Whether or not telemetry is enabled.
    - **`target`** (string): The destination for collected telemetry. Supported values are `local` and `gcp`.
    - **`otlpEndpoint`** (string): The endpoint for the OTLP Exporter.
    - **`logPrompts`** (boolean): Whether or not to include the content of user prompts in the logs.
  - **Example:**
    ```json
    "telemetry": {
      "enabled": true,
      "target": "local",
      "otlpEndpoint": "http://localhost:16686",
      "logPrompts": false
    }
    ```
- **`usageStatisticsEnabled`** (boolean):
  - **Description:** Enables or disables the collection of usage statistics. See [Usage Statistics](#usage-statistics) for more information.
  - **Default:** `true`
  - **Example:**
    ```json
    "usageStatisticsEnabled": false
    ```

- **`hideTips`** (boolean):
  - **Description:** Enables or disables helpful tips in the CLI interface.
  - **Default:** `false`
  - **Example:**

    ```json
    "hideTips": true
    ```

### Example `settings.json`:

```json
{
  "theme": "GitHub",
  "sandbox": "docker",
  "toolDiscoveryCommand": "bin/get_tools",
  "toolCallCommand": "bin/call_tool",
  "mcpServers": {
    "mainServer": {
      "command": "bin/mcp_server.py"
    },
    "anotherServer": {
      "command": "node",
      "args": ["mcp_server.js", "--verbose"]
    }
  },
  "telemetry": {
    "enabled": true,
    "target": "local",
    "otlpEndpoint": "http://localhost:4317",
    "logPrompts": true
  },
  "usageStatisticsEnabled": true,
  "hideTips": false
}
```

## Shell History

The CLI keeps a history of shell commands you run. To avoid conflicts between different projects, this history is stored in a project-specific directory within your user's home folder.

- **Location:** `~/.gemini/tmp/<project_hash>/shell_history`
  - `<project_hash>` is a unique identifier generated from your project's root path.
  - The history is stored in a file named `shell_history`.

## Environment Variables & `.env` Files

Environment variables are a common way to configure applications, especially for sensitive information like API keys or for settings that might change between environments.

The CLI automatically loads environment variables from an `.env` file. The loading order is:

1.  `.env` file in the current working directory.
2.  If not found, it searches upwards in parent directories until it finds an `.env` file or reaches the project root (identified by a `.git` folder) or the home directory.
3.  If still not found, it looks for `~/.env` (in the user's home directory).

- **`GEMINI_API_KEY`** (Required):
  - Your API key for the Gemini API.
  - **Crucial for operation.** The CLI will not function without it.
  - Set this in your shell profile (e.g., `~/.bashrc`, `~/.zshrc`) or an `.env` file.
- **`GEMINI_MODEL`**:
  - Specifies the default Gemini model to use.
  - Overrides the hardcoded default
  - Example: `export GEMINI_MODEL="gemini-2.5-flash"`
- **`GOOGLE_API_KEY`**:
  - Your Google Cloud API key.
  - Required for using Vertex AI in express mode.
  - Ensure you have the necessary permissions.
  - Example: `export GOOGLE_API_KEY="YOUR_GOOGLE_API_KEY"`.
- **`GOOGLE_CLOUD_PROJECT`**:
  - Your Google Cloud Project ID.
  - Required for using Code Assist or Vertex AI.
  - If using Vertex AI, ensure you have the necessary permissions in this project.
  - Example: `export GOOGLE_CLOUD_PROJECT="YOUR_PROJECT_ID"`.
- **`GOOGLE_APPLICATION_CREDENTIALS`** (string):
  - **Description:** The path to your Google Application Credentials JSON file.
  - **Example:** `export GOOGLE_APPLICATION_CREDENTIALS="/path/to/your/credentials.json"`
- **`OTLP_GOOGLE_CLOUD_PROJECT`**:
  - Your Google Cloud Project ID for Telemetry in Google Cloud
  - Example: `export OTLP_GOOGLE_CLOUD_PROJECT="YOUR_PROJECT_ID"`.
- **`GOOGLE_CLOUD_LOCATION`**:
  - Your Google Cloud Project Location (e.g., us-central1).
<<<<<<< HEAD
  - Required for using Vertex AI in non express mode.
=======
  - Required for using Vertex AI in non-express mode.
  - If using Vertex AI, ensure you have the necessary permissions and set the `GOOGLE_GENAI_USE_VERTEXAI=true` environment variable.
>>>>>>> 8f4046c7
  - Example: `export GOOGLE_CLOUD_LOCATION="YOUR_PROJECT_LOCATION"`.
- **`GEMINI_SANDBOX`**:
  - Alternative to the `sandbox` setting in `settings.json`.
  - Accepts `true`, `false`, `docker`, `podman`, or a custom command string.
- **`SEATBELT_PROFILE`** (macOS specific):
  - Switches the Seatbelt (`sandbox-exec`) profile on macOS.
  - `permissive-open`: (Default) Restricts writes to the project folder (and a few other folders, see `packages/cli/src/utils/sandbox-macos-permissive-open.sb`) but allows other operations.
  - `strict`: Uses a strict profile that declines operations by default.
  - `<profile_name>`: Uses a custom profile. To define a custom profile, create a file named `sandbox-macos-<profile_name>.sb` in your project's `.gemini/` directory (e.g., `my-project/.gemini/sandbox-macos-custom.sb`).
- **`DEBUG` or `DEBUG_MODE`** (often used by underlying libraries or the CLI itself):
  - Set to `true` or `1` to enable verbose debug logging, which can be helpful for troubleshooting.
- **`NO_COLOR`**:
  - Set to any value to disable all color output in the CLI.
- **`CLI_TITLE`**:
  - Set to a string to customize the title of the CLI.
- **`CODE_ASSIST_ENDPOINT`**:
  - Specifies the endpoint for the code assist server.
  - This is useful for development and testing.

## Command-Line Arguments

Arguments passed directly when running the CLI can override other configurations for that specific session.

- **`--model <model_name>`** (**`-m <model_name>`**):
  - Specifies the Gemini model to use for this session.
  - Example: `npm start -- --model gemini-1.5-pro-latest`
- **`--prompt <your_prompt>`** (**`-p <your_prompt>`**):
  - Used to pass a prompt directly to the command. This invokes Gemini CLI in a non-interactive mode.
- **`--sandbox`** (**`-s`**):
  - Enables sandbox mode for this session.
- **`--sandbox-image`**:
  - Sets the sandbox image URI.
- **`--debug_mode`** (**`-d`**):
  - Enables debug mode for this session, providing more verbose output.
- **`--all_files`** (**`-a`**):
  - If set, recursively includes all files within the current directory as context for the prompt.
- **`--help`** (or **`-h`**):
  - Displays help information about command-line arguments.
- **`--show_memory_usage`**:
  - Displays the current memory usage.
- **`--yolo`**:
  - Enables YOLO mode, which automatically approves all tool calls.
- **`--telemetry`**:
  - Enables [telemetry](../telemetry.md).
- **`--telemetry-target`**:
  - Sets the telemetry target. See [telemetry](../telemetry.md) for more information.
- **`--telemetry-otlp-endpoint`**:
  - Sets the OTLP endpoint for telemetry. See [telemetry](../telemetry.md) for more information.
- **`--telemetry-log-prompts`**:
  - Enables logging of prompts for telemetry. See [telemetry](../telemetry.md) for more information.
- **`--checkpointing`**:
  - Enables [checkpointing](./commands.md#checkpointing-commands).
- **`--version`**:
  - Displays the version of the CLI.

## Context Files (Hierarchical Instructional Context)

While not strictly configuration for the CLI's _behavior_, context files (defaulting to `GEMINI.md` but configurable via the `contextFileName` setting) are crucial for configuring the _instructional context_ (also referred to as "memory") provided to the Gemini model. This powerful feature allows you to give project-specific instructions, coding style guides, or any relevant background information to the AI, making its responses more tailored and accurate to your needs. The CLI includes UI elements, such as an indicator in the footer showing the number of loaded context files, to keep you informed about the active context.

- **Purpose:** These Markdown files contain instructions, guidelines, or context that you want the Gemini model to be aware of during your interactions. The system is designed to manage this instructional context hierarchically.

### Example Context File Content (e.g., `GEMINI.md`)

Here's a conceptual example of what a context file at the root of a TypeScript project might contain:

```markdown
# Project: My Awesome TypeScript Library

## General Instructions:

- When generating new TypeScript code, please follow the existing coding style.
- Ensure all new functions and classes have JSDoc comments.
- Prefer functional programming paradigms where appropriate.
- All code should be compatible with TypeScript 5.0 and Node.js 20+.

## Coding Style:

- Use 2 spaces for indentation.
- Interface names should be prefixed with `I` (e.g., `IUserService`).
- Private class members should be prefixed with an underscore (`_`).
- Always use strict equality (`===` and `!==`).

## Specific Component: `src/api/client.ts`

- This file handles all outbound API requests.
- When adding new API call functions, ensure they include robust error handling and logging.
- Use the existing `fetchWithRetry` utility for all GET requests.

## Regarding Dependencies:

- Avoid introducing new external dependencies unless absolutely necessary.
- If a new dependency is required, please state the reason.
```

This example demonstrates how you can provide general project context, specific coding conventions, and even notes about particular files or components. The more relevant and precise your context files are, the better the AI can assist you. Project-specific context files are highly encouraged to establish conventions and context.

- **Hierarchical Loading and Precedence:** The CLI implements a sophisticated hierarchical memory system by loading context files (e.g., `GEMINI.md`) from several locations. Content from files lower in this list (more specific) typically overrides or supplements content from files higher up (more general). The exact concatenation order and final context can be inspected using the `/memory show` command. The typical loading order is:
  1.  **Global Context File:**
      - Location: `~/.gemini/<contextFileName>` (e.g., `~/.gemini/GEMINI.md` in your user home directory).
      - Scope: Provides default instructions for all your projects.
  2.  **Project Root & Ancestors Context Files:**
      - Location: The CLI searches for the configured context file in the current working directory and then in each parent directory up to either the project root (identified by a `.git` folder) or your home directory.
      - Scope: Provides context relevant to the entire project or a significant portion of it.
  3.  **Sub-directory Context Files (Contextual/Local):**
      - Location: The CLI also scans for the configured context file in subdirectories _below_ the current working directory (respecting common ignore patterns like `node_modules`, `.git`, etc.).
      - Scope: Allows for highly specific instructions relevant to a particular component, module, or subsection of your project.
- **Concatenation & UI Indication:** The contents of all found context files are concatenated (with separators indicating their origin and path) and provided as part of the system prompt to the Gemini model. The CLI footer displays the count of loaded context files, giving you a quick visual cue about the active instructional context.
- **Commands for Memory Management:**
  - Use `/memory refresh` to force a re-scan and reload of all context files from all configured locations. This updates the AI's instructional context.
  - Use `/memory show` to display the combined instructional context currently loaded, allowing you to verify the hierarchy and content being used by the AI.
  - See the [Commands documentation](./commands.md#memory) for full details on the `/memory` command and its sub-commands (`show` and `refresh`).

By understanding and utilizing these configuration layers and the hierarchical nature of context files, you can effectively manage the AI's memory and tailor the Gemini CLI's responses to your specific needs and projects.

## Sandboxing

The Gemini CLI can execute potentially unsafe operations (like shell commands and file modifications) within a sandboxed environment to protect your system.

Sandboxing is disabled by default, but you can enable it in a few ways:

- Using `--sandbox` or `-s` flag.
- Setting `GEMINI_SANDBOX` environment variable.
- Sandbox is enabled in `--yolo` mode by default.

By default, it uses a pre-built `gemini-cli-sandbox` Docker image.

For project-specific sandboxing needs, you can create a custom Dockerfile at `.gemini/sandbox.Dockerfile` in your project's root directory. This Dockerfile can be based on the base sandbox image:

```dockerfile
FROM gemini-cli-sandbox

# Add your custom dependencies or configurations here
# For example:
# RUN apt-get update && apt-get install -y some-package
# COPY ./my-config /app/my-config
```

When `.gemini/sandbox.Dockerfile` exists, you can use `BUILD_SANDBOX` environment variable when running Gemini CLI to automatically build the custom sandbox image:

```bash
BUILD_SANDBOX=1 gemini -s
```

## Usage Statistics

To help us improve the Gemini CLI, we collect anonymized usage statistics. This data helps us understand how the CLI is used, identify common issues, and prioritize new features.

**What we collect:**

- **Tool Calls:** We log the names of the tools that are called, whether they succeed or fail, and how long they take to execute. We do not collect the arguments passed to the tools or any data returned by them.
- **API Requests:** We log the Gemini model used for each request, the duration of the request, and whether it was successful. We do not collect the content of the prompts or responses.
- **Session Information:** We collect information about the configuration of the CLI, such as the enabled tools and the approval mode.

**What we DON'T collect:**

- **Personally Identifiable Information (PII):** We do not collect any personal information, such as your name, email address, or API keys.
- **Prompt and Response Content:** We do not log the content of your prompts or the responses from the Gemini model.
- **File Content:** We do not log the content of any files that are read or written by the CLI.

**How to opt out:**

You can opt out of usage statistics collection at any time by setting the `usageStatisticsEnabled` property to `false` in your `settings.json` file:

```json
{
  "usageStatisticsEnabled": false
}
```<|MERGE_RESOLUTION|>--- conflicted
+++ resolved
@@ -257,12 +257,7 @@
   - Example: `export OTLP_GOOGLE_CLOUD_PROJECT="YOUR_PROJECT_ID"`.
 - **`GOOGLE_CLOUD_LOCATION`**:
   - Your Google Cloud Project Location (e.g., us-central1).
-<<<<<<< HEAD
   - Required for using Vertex AI in non express mode.
-=======
-  - Required for using Vertex AI in non-express mode.
-  - If using Vertex AI, ensure you have the necessary permissions and set the `GOOGLE_GENAI_USE_VERTEXAI=true` environment variable.
->>>>>>> 8f4046c7
   - Example: `export GOOGLE_CLOUD_LOCATION="YOUR_PROJECT_LOCATION"`.
 - **`GEMINI_SANDBOX`**:
   - Alternative to the `sandbox` setting in `settings.json`.
