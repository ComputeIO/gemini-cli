--- conflicted
+++ resolved
@@ -247,12 +247,8 @@
 - **`GOOGLE_CLOUD_PROJECT`**:
   - Your Google Cloud Project ID.
   - Required for using Code Assist or Vertex AI.
-<<<<<<< HEAD
   - If using Vertex AI, ensure you have the necessary permissions in this project.
-=======
-  - If using Vertex AI, ensure you have the necessary permissions and set the `GOOGLE_GENAI_USE_VERTEXAI=true` environment variable.
   - **Cloud Shell Note:** When running in a Cloud Shell environment, this variable defaults to a special project allocated for Cloud Shell users. If you have `GOOGLE_CLOUD_PROJECT` set in your global environment in Cloud Shell, it will be overridden by this default. To use a different project in Cloud Shell, you must define `GOOGLE_CLOUD_PROJECT` in a `.env` file.
->>>>>>> 48c2aa29
   - Example: `export GOOGLE_CLOUD_PROJECT="YOUR_PROJECT_ID"`.
 - **`GOOGLE_APPLICATION_CREDENTIALS`** (string):
   - **Description:** The path to your Google Application Credentials JSON file.
